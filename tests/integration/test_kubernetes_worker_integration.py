import asyncio
import logging
from urllib.request import urlretrieve
from pathlib import Path
import shlex

import pytest

log = logging.getLogger(__name__)
<<<<<<< HEAD


CNI_ARCH_URL = "https://api.jujucharms.com/charmstore/v5/~containers/kubernetes-worker-{charm}/resource/cni-{arch}"  # noqa
CHUNK_SIZE = 16000


=======
CNI_ARCH_URL = "https://api.jujucharms.com/charmstore/v5/~containers/kubernetes-worker-{charm}/resource/cni-{arch}"  # noqa


>>>>>>> 60d71e97
async def _retrieve_url(charm, arch, target_file):
    url = CNI_ARCH_URL.format(
        charm=charm,
        arch=arch,
    )
<<<<<<< HEAD
    urlretrieve(url, target_file)
=======
    path, _ = urlretrieve(url, target_file)
    return Path(path)
>>>>>>> 60d71e97


def _check_status_messages(ops_test):
    """ Validate that the status messages are correct. """
    expected_messages = {
        "kubernetes-master": "Kubernetes master running.",
        "kubernetes-worker": "Kubernetes worker running.",
    }
    for app, message in expected_messages.items():
        for unit in ops_test.model.applications[app].units:
            assert unit.workload_status_message == message


@pytest.fixture()
<<<<<<< HEAD
async def setup_resources(ops_test, tmpdir):
    """Provides the cni resources needed to deploy the charm."""
    cwd = Path.cwd()
    current_resources = list(cwd.glob("*.tgz"))
=======
async def setup_resources(ops_test):
    """Provides the cni resources needed to deploy the charm."""
    cwd = Path.cwd()
    current_resources = list(cwd.glob("*.tgz"))
    tmpdir = ops_test.tmp_path / "resources"
    tmpdir.mkdir(parents=True, exist_ok=True)
>>>>>>> 60d71e97
    if not current_resources:
        # If they are not locally available, try to build them
        log.info("Build Resources...")
        build_script = cwd / "build-cni-resources.sh"
        rc, stdout, stderr = await ops_test.run(
            *shlex.split(f"sudo {build_script}"), cwd=tmpdir, check=False
        )
        if rc != 0:
            log.warning(f"build-cni-resources failed: {(stderr or stdout).strip()}")
        current_resources = list(Path(tmpdir).glob("*.tgz"))
    if not current_resources:
        # if we couldn't build them, just download a fixed version
        log.info("Downloading Resources...")
<<<<<<< HEAD
        await asyncio.gather(
            *(
                _retrieve_url(816, arch, tmpdir / f"cni-{arch}.tgz")
                for arch in ("amd64", "arm64", "s390x")
            )
        )
        current_resources = list(Path(tmpdir).glob("*.tgz"))
=======
        current_resources = await asyncio.gather(
            *(
                _retrieve_url(816, arch, tmpdir / f"cni-{arch}.tgz")
                for arch in ("amd64", "arm64", "s390x")
            ), return_exceptions=True
        )
    for resource in current_resources:
        if not isinstance(resource, Path):
            pytest.fail("Failed to gather resource\n\t{}".format(resource))
>>>>>>> 60d71e97

    yield current_resources


@pytest.mark.abort_on_fail
async def test_build_and_deploy(ops_test, setup_resources):
    log.info("Build Charm...")
    charm = await ops_test.build_charm(".")

    log.info("Build Bundle...")
    charm_resources = {rsc.stem.replace("-", "_"): rsc for rsc in setup_resources}
    bundle = ops_test.render_bundle(
        "tests/data/bundle.yaml", worker_charm=charm, **charm_resources
    )

    log.info("Deploy Bundle...")
    model = ops_test.model_full_name
    cmd = f"juju deploy -m {model} {bundle}"
    rc, stdout, stderr = await ops_test.run(*shlex.split(cmd))
    assert rc == 0, f"Bundle deploy failed: {(stderr or stdout).strip()}"

    log.info(stdout)
    await ops_test.model.block_until(
        lambda: "kubernetes-worker" in ops_test.model.applications, timeout=60
    )

    try:
        await ops_test.model.wait_for_idle(wait_for_active=True, timeout=60 * 60)
    except asyncio.TimeoutError:
        if "kubernetes-master" not in ops_test.model.applications:
            raise
        app = ops_test.model.applications["kubernetes-master"]
        if not app.units:
            raise
        unit = app.units[0]
        if "kube-system pod" in unit.workload_status_message:
            log.debug(
                await juju_run(
                    unit, "kubectl --kubeconfig /root/.kube/config get all -A"
                )
            )
        raise
<<<<<<< HEAD
    _check_status_messages(ops_test)
=======


async def juju_run(unit, cmd):
    result = await unit.run(cmd)
    code = result.results["Code"]
    stdout = result.results.get("Stdout")
    stderr = result.results.get("Stderr")
    assert code == "0", f"{cmd} failed ({code}): {stderr or stdout}"
    return stdout
>>>>>>> 60d71e97


async def juju_run(unit, cmd):
    result = await unit.run(cmd)
    code = result.results["Code"]
    stdout = result.results.get("Stdout")
    stderr = result.results.get("Stderr")
    assert code == "0", f"{cmd} failed ({code}): {stderr or stdout}"
    return stdout


async def test_kube_api_endpoint(ops_test):
    """ Validate that adding the kube-api-endpoint relation works """
    await ops_test.model.add_relation(
        "kubernetes-master:kube-api-endpoint", "kubernetes-worker:kube-api-endpoint"
    )

    # It can take some time for the relation hook to trigger, which can lead to
    # wait_for_idle giving a false positive.
    k8s_master = ops_test.model.applications["kubernetes-master"].units[0]
    waiting_msg = "Waiting for kube-api-endpoint relation"
    await ops_test.model.block_until(
        lambda: k8s_master.workload_status_message == waiting_msg,
        timeout=5 * 60,
    )

    await ops_test.model.wait_for_idle(wait_for_active=True, timeout=10 * 60)
    _check_status_messages(ops_test)<|MERGE_RESOLUTION|>--- conflicted
+++ resolved
@@ -7,29 +7,16 @@
 import pytest
 
 log = logging.getLogger(__name__)
-<<<<<<< HEAD
-
-
-CNI_ARCH_URL = "https://api.jujucharms.com/charmstore/v5/~containers/kubernetes-worker-{charm}/resource/cni-{arch}"  # noqa
-CHUNK_SIZE = 16000
-
-
-=======
 CNI_ARCH_URL = "https://api.jujucharms.com/charmstore/v5/~containers/kubernetes-worker-{charm}/resource/cni-{arch}"  # noqa
 
 
->>>>>>> 60d71e97
 async def _retrieve_url(charm, arch, target_file):
     url = CNI_ARCH_URL.format(
         charm=charm,
         arch=arch,
     )
-<<<<<<< HEAD
-    urlretrieve(url, target_file)
-=======
     path, _ = urlretrieve(url, target_file)
     return Path(path)
->>>>>>> 60d71e97
 
 
 def _check_status_messages(ops_test):
@@ -44,19 +31,12 @@
 
 
 @pytest.fixture()
-<<<<<<< HEAD
-async def setup_resources(ops_test, tmpdir):
-    """Provides the cni resources needed to deploy the charm."""
-    cwd = Path.cwd()
-    current_resources = list(cwd.glob("*.tgz"))
-=======
 async def setup_resources(ops_test):
     """Provides the cni resources needed to deploy the charm."""
     cwd = Path.cwd()
     current_resources = list(cwd.glob("*.tgz"))
     tmpdir = ops_test.tmp_path / "resources"
     tmpdir.mkdir(parents=True, exist_ok=True)
->>>>>>> 60d71e97
     if not current_resources:
         # If they are not locally available, try to build them
         log.info("Build Resources...")
@@ -70,15 +50,6 @@
     if not current_resources:
         # if we couldn't build them, just download a fixed version
         log.info("Downloading Resources...")
-<<<<<<< HEAD
-        await asyncio.gather(
-            *(
-                _retrieve_url(816, arch, tmpdir / f"cni-{arch}.tgz")
-                for arch in ("amd64", "arm64", "s390x")
-            )
-        )
-        current_resources = list(Path(tmpdir).glob("*.tgz"))
-=======
         current_resources = await asyncio.gather(
             *(
                 _retrieve_url(816, arch, tmpdir / f"cni-{arch}.tgz")
@@ -88,7 +59,6 @@
     for resource in current_resources:
         if not isinstance(resource, Path):
             pytest.fail("Failed to gather resource\n\t{}".format(resource))
->>>>>>> 60d71e97
 
     yield current_resources
 
@@ -131,19 +101,8 @@
                 )
             )
         raise
-<<<<<<< HEAD
+
     _check_status_messages(ops_test)
-=======
-
-
-async def juju_run(unit, cmd):
-    result = await unit.run(cmd)
-    code = result.results["Code"]
-    stdout = result.results.get("Stdout")
-    stderr = result.results.get("Stderr")
-    assert code == "0", f"{cmd} failed ({code}): {stderr or stdout}"
-    return stdout
->>>>>>> 60d71e97
 
 
 async def juju_run(unit, cmd):
